--- conflicted
+++ resolved
@@ -1,8 +1,4 @@
-<<<<<<< HEAD
  # AI-Powered NFT-Governed AMM Agent
-=======
-# AI-Powered NFT-Governed AMM Agent
->>>>>>> 7db9fb54
 
 ## 📊 Project Status
 
@@ -211,8 +207,3 @@
 - [Documentation](docs/)
 - [API Reference](docs/api.md)
 - [Contributing Guidelines](CONTRIBUTING.md)
-<<<<<<< HEAD
-- [Security Policy](SECURITY.md)
-=======
-- [Security Policy](SECURITY.md) 
->>>>>>> 7db9fb54
